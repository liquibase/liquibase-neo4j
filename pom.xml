<?xml version="1.0" encoding="UTF-8"?>
<project xmlns="http://maven.apache.org/POM/4.0.0" xmlns:xsi="http://www.w3.org/2001/XMLSchema-instance" xsi:schemaLocation="http://maven.apache.org/POM/4.0.0 http://maven.apache.org/xsd/maven-4.0.0.xsd">
    <modelVersion>4.0.0</modelVersion>

    <parent>
        <groupId>org.liquibase</groupId>
        <artifactId>liquibase-parent-pom</artifactId>
<<<<<<< HEAD
        <version>0.2.2</version> <!-- Replace with the desired version -->
=======
        <version>0.2.1</version> <!-- Replace with the desired version -->
>>>>>>> 974ea45a
    </parent>

    <groupId>org.liquibase.ext</groupId>
    <artifactId>liquibase-neo4j</artifactId>
    <version>4.24.1-SNAPSHOT</version>

    <name>Liquibase Neo4j Database Extension</name>
    <description>Adds additional Neo4j specific Liquibase functionality</description>
    <url>https://github.com/liquibase/liquibase-neo4j</url>

    <developers>
        <developer>
            <id>nvoxland</id>
            <name>Nathan Voxland</name>
            <email>nathan.voxland@liquibase.org</email>
            <url>http://nathan.voxland.net</url>
            <organizationUrl>http://nathan.voxland.net/</organizationUrl>
            <roles>
                <role>architect</role>
                <role>developer</role>
            </roles>
            <timezone>-6</timezone>
        </developer>
        <developer>
            <id>fbiville</id>
            <name>Florent Biville</name>
            <email>florent.biville@neo4j.org</email>
            <url>https://florent.biville.net</url>
            <organizationUrl>https://neo4j.com/</organizationUrl>
            <roles>
                <role>architect</role>
                <role>developer</role>
            </roles>
            <timezone>Europe/Paris</timezone>
        </developer>
    </developers>

    <properties>
        <liquibase.version>4.24.0</liquibase.version>
        <testcontainers.version>1.19.1</testcontainers.version>
    </properties>

    <dependencies>
        <dependency>
            <groupId>org.neo4j.driver</groupId>
            <artifactId>neo4j-java-driver</artifactId>
            <version>4.4.11</version>
        </dependency>
        <dependency>
            <groupId>org.testcontainers</groupId>
            <artifactId>neo4j</artifactId>
            <version>${testcontainers.version}</version>
            <scope>test</scope>
        </dependency>
        <dependency>
            <groupId>org.testcontainers</groupId>
            <artifactId>mysql</artifactId>
            <version>${testcontainers.version}</version>
            <scope>test</scope>
        </dependency>
        <dependency>
            <groupId>com.mysql</groupId>
            <artifactId>mysql-connector-j</artifactId>
            <version>8.1.0</version>
            <scope>test</scope>
        </dependency>
        <dependency>
            <groupId>org.slf4j</groupId>
            <artifactId>slf4j-nop</artifactId>
            <version>2.0.9</version>
            <scope>test</scope>
        </dependency>
        <dependency>
            <groupId>net.bytebuddy</groupId>
            <artifactId>byte-buddy</artifactId>
            <version>1.14.9</version>
            <scope>test</scope>
        </dependency>
        <dependency>
            <groupId>org.objenesis</groupId>
            <artifactId>objenesis</artifactId>
            <version>3.3</version>
            <scope>test</scope>
        </dependency>
    </dependencies>

    <build>
        <plugins>
            <plugin>
                <groupId>org.apache.maven.plugins</groupId>
                <artifactId>maven-enforcer-plugin</artifactId>
                <version>3.4.1</version>
                <executions>
                    <execution>
                        <id>enforce-java</id>
                        <phase>compile</phase>
                        <goals>
                            <goal>enforce</goal>
                        </goals>
                        <configuration>
                            <rules>
                                <requireJavaVersion>
                                    <version>1.8</version>
                                </requireJavaVersion>
                            </rules>
                        </configuration>
                    </execution>
                </executions>
            </plugin>
        </plugins>

    </build>

</project><|MERGE_RESOLUTION|>--- conflicted
+++ resolved
@@ -5,11 +5,7 @@
     <parent>
         <groupId>org.liquibase</groupId>
         <artifactId>liquibase-parent-pom</artifactId>
-<<<<<<< HEAD
         <version>0.2.2</version> <!-- Replace with the desired version -->
-=======
-        <version>0.2.1</version> <!-- Replace with the desired version -->
->>>>>>> 974ea45a
     </parent>
 
     <groupId>org.liquibase.ext</groupId>
